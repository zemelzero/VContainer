--- conflicted
+++ resolved
@@ -33,14 +33,6 @@
             "name": "com.unity.entities",
             "expression": "",
             "define": "VCONTAINER_ECS_INTEGRATION"
-<<<<<<< HEAD
-=======
-        },
-        {
-            "name": "com.unity.entities",
-            "expression": "(0.60,999)",
-            "define": "VCONTAINER_ECS_INTEGRATION_1_0"
->>>>>>> 9d753be6
         }
     ],
     "noEngineReferences": false
